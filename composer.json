--- conflicted
+++ resolved
@@ -37,18 +37,5 @@
         "psr-4": {
             "Nimbusoft\\Flysystem\\OpenStack\\": "src/"
         }
-<<<<<<< HEAD
-    },
-    "require": {
-        "php": ">=7.3",
-        "php-opencloud/openstack": "^3.0 | ^3.2",
-        "league/flysystem": "^1.0"
-    },
-    "require-dev": {
-        "phpunit/phpunit": "^9.0",
-        "mockery/mockery": "^1.3.1",
-        "mikey179/vfsstream": "^1.6.4"
-=======
->>>>>>> 891d1acb
     }
 }