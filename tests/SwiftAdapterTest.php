<?php

/**
 * For the full copyright and license information, please view
 * the LICENSE file that was distributed with this source code.
 */

declare(strict_types=1);

use GuzzleHttp\Psr7\Stream;
use League\Flysystem\Config;
<<<<<<< HEAD
use Mockery\Adapter\Phpunit\MockeryPHPUnitIntegration;
use Nimbusoft\Flysystem\OpenStack\SwiftAdapter;
use org\bovigo\vfs\content\LargeFileContent;
use org\bovigo\vfs\vfsStream;
=======
use League\Flysystem\FileAttributes;
use League\Flysystem\UnableToCreateDirectory;
use League\Flysystem\UnableToDeleteDirectory;
use League\Flysystem\UnableToRetrieveMetadata;
use League\Flysystem\UnableToSetVisibility;
use Mockery\LegacyMockInterface;
use Nimbusoft\Flysystem\OpenStack\SwiftAdapter;
use OpenStack\ObjectStore\v1\Models\Container;
use OpenStack\ObjectStore\v1\Models\StorageObject;
>>>>>>> 891d1acb
use PHPUnit\Framework\TestCase;

class SwiftAdapterTest extends TestCase
{
<<<<<<< HEAD
    use MockeryPHPUnitIntegration;
=======
    private SwiftAdapter $adapter;

    private Config $config;

    private LegacyMockInterface $container;

    private LegacyMockInterface $object;
>>>>>>> 891d1acb

    protected function setUp(): void
    {
        $this->config = new Config([]);
        $this->container = Mockery::mock(Container::class);
        $this->container->name = 'container-name';
        $this->object = Mockery::mock(StorageObject::class);
        // Object properties.
        $this->object->name = 'name';
        $this->object->contentType = 'text/html; charset=UTF-8';
        $this->object->lastModified = new DateTimeImmutable('@1628624822');

        $this->adapter = new SwiftAdapter($this->container);
    }

    protected function tearDown(): void
    {
        Mockery::close();
    }

    public function testDelete()
    {
        $this->object->shouldNotReceive('retrieve');
        $this->object->shouldReceive('delete')->once();

        $this->container->shouldReceive('getObject')
            ->once()
            ->with('hello')
            ->andReturn($this->object);

        $response = $this->adapter->delete('hello');

        $this->assertNull($response);
    }

    public function testCreateDirectory()
    {
        $this->expectException(UnableToCreateDirectory::class);
        $this->adapter->createDirectory('hello', $this->config);
    }

    public function testDeleteDirectory()
    {
        $times = mt_rand(1, 10);

        $generator = function () use ($times) {
            for ($i = 1; $i <= $times; ++$i) {
                yield $this->object;
            }
        };

        $objects = $generator();

        $this->container->shouldReceive('listObjects')
            ->once()
            ->with([
                'prefix' => 'hello/',
            ])
            ->andReturn($objects);

        $this->object->shouldReceive('delete')->times($times);

        $response = $this->adapter->deleteDirectory('hello');

        $this->assertNull($response);
    }

    public function testDeleteDirectoryRoot()
    {
        $this->expectException(UnableToDeleteDirectory::class);
        $this->adapter->deleteDirectory('');
    }

    public function testFileExists()
    {
        $this->container->shouldReceive('objectExists')
            ->once()
            ->with('hello')
            ->andReturn(true);

        $fileExists = $this->adapter->fileExists('hello');

        $this->assertTrue($fileExists);
    }

    public function testListContents()
    {
        $times = mt_rand(1, 10);

        $generator = function () use ($times) {
            for ($i = 1; $i <= $times; ++$i) {
                yield $this->object;
            }
        };

        $objects = $generator();

        $this->container->shouldReceive('listObjects')
            ->once()
            ->with([
                'prefix' => 'hello',
            ])
            ->andReturn($objects);

        $expect = [
            'path' => 'name',
            'type' => 'file',
            'last_modified' => 1628624822,
            'mime_type' => 'text/html; charset=UTF-8',
            'visibility' => null,
            'file_size' => 0,
            'extra_metadata' => [
                'dirname' => 'name',
                'type' => 'file',
            ],
        ];

        $contents = $this->adapter->listContents('hello', false);
        $count = 0;

        foreach ($contents as $file) {
            $this->assertEquals($expect, $file->jsonSerialize());
            $count += 1;
        }

        $this->assertEquals($times, $count);
    }

    public function testMove()
    {
        $this->object->shouldReceive('copy')->once()->with([
            'destination' => '/container-name/world',
        ]);
        $this->object->shouldReceive('delete')->once();

        $this->container->shouldReceive('getObject')
            ->twice()
            ->with('hello')
            ->andReturn($this->object);

        $response = $this->adapter->move('hello', 'world', $this->config);

        $this->assertNull($response);
    }

    public function testRead()
    {
        $stream = Mockery::mock(Stream::class);
        $stream->shouldReceive('close');
        $stream->shouldReceive('rewind');
        $stream->shouldReceive('getContents')->once()->andReturn('hello world');

        $this->object->shouldReceive('retrieve')->once();
        $this->object->shouldReceive('download')
            ->once()
            ->andReturn($stream);

        $this->container->shouldReceive('getObject')
            ->once()
            ->with('hello')
            ->andReturn($this->object);

        $data = $this->adapter->read('hello');

        $this->assertEquals($data, 'hello world');
    }

    public function testReadStream()
    {
        $resource = fopen('data://text/plain;base64,' . base64_encode('world'), 'rb');
        $stream = new Stream($resource);

        $this->object->shouldReceive('retrieve')->once();
        $this->object->shouldReceive('download')
            ->once()
            ->andReturn($stream);

        $this->container->shouldReceive('getObject')
            ->once()
            ->with('hello')
            ->andReturn($this->object);

        $data = $this->adapter->readStream('hello');

        $this->assertEquals('world', stream_get_contents($data));
    }

    public function testWrite()
    {
        $this->container->shouldReceive('createObject')
            ->once()
            ->with([
                'name' => 'hello',
                'content' => 'world',
            ])
            ->andReturn($this->object);

        $response = $this->adapter->write('hello', 'world', $this->config);

        $this->assertNull($response);
    }

    public function testWriteStream()
    {
        $stream = fopen('data://text/plain;base64,'.base64_encode('world'), 'r');

        $this->adapter = new SwiftAdapterStub($this->container);
        $this->adapter->streamMock = Mockery::mock(Stream::class);

        $this->adapter->streamMock
            ->shouldReceive('getSize')
            ->once()
            ->andReturn(104857600); // 100 MB

        $this->container->shouldReceive('createObject')->once()->with([
            'name' => 'hello',
            'stream' => $this->adapter->streamMock,
        ])->andReturn($this->object);

        $response = $this->adapter->writeStream('hello', $stream, $this->config);

        $this->assertNull($response);
    }

    public function testWriteLargeStream()
    {
        $stream = fopen('data://text/plain;base64,'.base64_encode('world'), 'r');

        $this->adapter = new SwiftAdapterStub($this->container);
        $this->adapter->streamMock = Mockery::mock(Stream::class);

        $this->adapter->streamMock
            ->shouldReceive('getSize')
            ->once()
            ->andReturn(419430400); // 400 MB

        $this->container->shouldReceive('createLargeObject')
            ->once()
            ->with([
                'name' => 'hello',
                'stream' => $this->adapter->streamMock,
                'segmentSize' => 104857600, // 100 MiB
                'segmentContainer' => 'container-name',
            ])
            ->andReturn($this->object);

        $response = $this->adapter->writeStream('hello', $stream, $this->config);

        $this->assertNull($response);
    }

    public function testWriteLargeStreamConfig()
    {
        $stream = fopen('data://text/plain;base64,'.base64_encode('world'), 'r');

        $config = $this->config
            ->extend(['swiftLargeObjectThreshold' => 104857600]) // 100 MiB
            ->extend(['swiftSegmentSize' => 52428800]) // 50 MiB
            ->extend(['swiftSegmentContainer' => 'segment-container']);

        $this->adapter = new SwiftAdapterStub($this->container);
        $this->adapter->streamMock = Mockery::mock(Stream::class);

        $this->adapter->streamMock
            ->shouldReceive('getSize')
            ->once()
            ->andReturn(209715200); // 200 MB

        $this->container->shouldReceive('createLargeObject')
            ->once()
            ->with([
                'name' => 'hello',
                'stream' => $this->adapter->streamMock,
                'segmentSize' => 52428800, // 50 MiB
                'segmentContainer' => 'segment-container',
            ])
            ->andReturn($this->object);

        $response = $this->adapter->writeStream('hello', $stream, $config);

        $this->assertNull($response);
    }

    public function testMetadataMethods()
    {
        $methods = [
            'fileSize',
            'mimeType',
            'lastModified'
        ];

        $expect = [
            'path' => 'name',
            'type' => 'file',
            'last_modified' => 1628624822,
            'mime_type' => 'text/html; charset=UTF-8',
            'visibility' => null,
            'file_size' => 0,
            'extra_metadata' => [
                'dirname' => 'name',
                'type' => 'file',
            ],
        ];

        foreach ($methods as $method) {
            $this->object->shouldReceive('retrieve')->once();

            $this->container->shouldReceive('getObject')
                ->once()
                ->with('hello')
                ->andReturn($this->object);

            $metadata = $this->adapter->$method('hello');

            $this->assertEquals($expect, $metadata->jsonSerialize());
        }
    }

    public function testSetVisibility()
    {
        $this->expectException(UnableToSetVisibility::class);
        $this->adapter->setVisibility('hello', 'public');
    }

    public function testVisibility()
    {
        $this->expectException(UnableToRetrieveMetadata::class);
        $this->adapter->visibility('hello');
    }
}

class SwiftAdapterStub extends SwiftAdapter
{
    public $streamMock;

    protected function getStreamFromResource($resource): Stream
    {
        return $this->streamMock;
    }
}<|MERGE_RESOLUTION|>--- conflicted
+++ resolved
@@ -9,12 +9,6 @@
 
 use GuzzleHttp\Psr7\Stream;
 use League\Flysystem\Config;
-<<<<<<< HEAD
-use Mockery\Adapter\Phpunit\MockeryPHPUnitIntegration;
-use Nimbusoft\Flysystem\OpenStack\SwiftAdapter;
-use org\bovigo\vfs\content\LargeFileContent;
-use org\bovigo\vfs\vfsStream;
-=======
 use League\Flysystem\FileAttributes;
 use League\Flysystem\UnableToCreateDirectory;
 use League\Flysystem\UnableToDeleteDirectory;
@@ -24,14 +18,10 @@
 use Nimbusoft\Flysystem\OpenStack\SwiftAdapter;
 use OpenStack\ObjectStore\v1\Models\Container;
 use OpenStack\ObjectStore\v1\Models\StorageObject;
->>>>>>> 891d1acb
 use PHPUnit\Framework\TestCase;
 
 class SwiftAdapterTest extends TestCase
 {
-<<<<<<< HEAD
-    use MockeryPHPUnitIntegration;
-=======
     private SwiftAdapter $adapter;
 
     private Config $config;
@@ -39,7 +29,6 @@
     private LegacyMockInterface $container;
 
     private LegacyMockInterface $object;
->>>>>>> 891d1acb
 
     protected function setUp(): void
     {
